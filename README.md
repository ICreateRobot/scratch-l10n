# @turbowarp/scratch-l10n

This is a modified version of scratch-l10n with translations that aren't used by TurboWarp removed.

## Scripts

This repository also contains scripts that we use to maintain TurboWarp's translations. They assume you have a directory laid out with `scratch-l10n`, `scratch-gui`, `turbowarp-desktop`, and `packager` in the same parent folder.

Download all translations from Transifex:

```bash
npm run tw:pull
```

Upload scratch-gui to Transifex:

```bash
npm run tw:push
```

Publish minified scratch-l10n to npm:

```bash
npm run tw:publish
```

Transifex API token can either be stored in the `TX_TOKEN` environment variable or the `.tx_token` file (ignored by git).

<!--
Translation of all Scratch projects is managed on the Transifex service: https://www.transifex.com/llk/public

This repository collects translations submitted to the Scratch projects on Transifex. **Please do not submit PRs. If
you would like to contribute translations, please sign up to translate on Transifex.**

## Using scratch-l10n in development

### Basic Use

```js
import locales, {localeData, isRtl} from 'scratch-l10n';
import editorMessages from 'scratch-l10n/locales/editor-messages';
```

* `locales`: currently supported locales for the Scratch project
* `isRtl`: function that returns true if the locale is one that is written right-to-left
* `localeData`: locale data for the supported locales, in the format accepted by `addLocaleData` required by `react-intl`
* `editorMessages`: the actual message strings for all supported locales for a particular resource. `editorMessages`
  collects all the strings for the interface, extensions and paint-editor.

### Useful Scripts

scratch-l10n provides:

* `build-i18n-src`: script that uses babel and plugins to extract all `FormattedMessage` strings for translation.
  Combines the message from all the source files into one `en.json`
* `tx-push-src`: script to push the `en.json` file to Transifex. Requires that the environment variable `TX_TOKEN` is
  set with a value that has developer access to the Scratch projects on Transifex (i.e. Scratch Team only)

### Versioning

`scratch-l10n` uses semantic versioning - breaking changes will increment the major version number, and new features
(e.g. a new language) will increment the minor version number. Pulling new translations from Transifex is automated
and will increase the patch version.

### Deprecations

We are moving away from using the `tx` cli, so the `.tx/config` file will eventually be deprecated.

## Committing

This project uses [semantic release](https://github.com/semantic-release/semantic-release) to ensure version bumps
follow semver so that projects depending on it don't break unexpectedly.

In order to automatically determine version updates, semantic release expects commit messages to follow the
[conventional-changelog](https://github.com/bcoe/conventional-changelog-standard/blob/master/convention.md)
specification.

Here's a quick introduction:

* Prefix your commit subject with `fix:` if it fixes a bug but doesn't add any new functionality and doesn't change
  the API.
* Prefix your commit subject with `feat:` if it adds new functionality but maintains backwards compatibility.
* Include `BREAKING CHANGE:` as a footer in your commit body, or add `!` to the commit subject, if the change breaks
  compatibility with existing code.
* Other prefixes, such as `chore:`, `docs:`, etc., are allowed but will not change the version or cause a new release.
  These should only be used for changes that do not affect functionality.

### Example commit messages

For more examples, see the [conventional commits documentation](https://www.conventionalcommits.org/en/v1.0.0/#examples).

#### Fix

This will increase the `z` in `Version x.y.z`.

```text
fix: fix typo in the sandwich-making instructions
```

#### Feature

This will increase the `y` in `Version x.y.z` and reset `z` to 0.

```text
feat: add support for halloumi cheese
```

#### Breaking Change

Either of these will increase the `x` in `Version x.y.z` and reset `y` and `z` to 0.

```text
fix: refine our definition of a sandwich

BREAKING CHANGE: support for hot dogs has been removed as we no longer consider them sandwiches
```

```text
fix!: remove support for hot dogs as we no longer consider them sandwiches
```

### Commitizen

You can use the [commitizen CLI](https://github.com/commitizen/cz-cli) to make commits formatted in this way:

```bash
npm install -g commitizen@latest cz-conventional-changelog@latest
```

<<<<<<< HEAD
We are moving away from using the `tx` cli, so the `.tx/config` file will eventually be deprecated.
-->
=======
Now you're ready to make commits using `git cz`.
>>>>>>> f1f0b258
<|MERGE_RESOLUTION|>--- conflicted
+++ resolved
@@ -65,71 +65,4 @@
 ### Deprecations
 
 We are moving away from using the `tx` cli, so the `.tx/config` file will eventually be deprecated.
-
-## Committing
-
-This project uses [semantic release](https://github.com/semantic-release/semantic-release) to ensure version bumps
-follow semver so that projects depending on it don't break unexpectedly.
-
-In order to automatically determine version updates, semantic release expects commit messages to follow the
-[conventional-changelog](https://github.com/bcoe/conventional-changelog-standard/blob/master/convention.md)
-specification.
-
-Here's a quick introduction:
-
-* Prefix your commit subject with `fix:` if it fixes a bug but doesn't add any new functionality and doesn't change
-  the API.
-* Prefix your commit subject with `feat:` if it adds new functionality but maintains backwards compatibility.
-* Include `BREAKING CHANGE:` as a footer in your commit body, or add `!` to the commit subject, if the change breaks
-  compatibility with existing code.
-* Other prefixes, such as `chore:`, `docs:`, etc., are allowed but will not change the version or cause a new release.
-  These should only be used for changes that do not affect functionality.
-
-### Example commit messages
-
-For more examples, see the [conventional commits documentation](https://www.conventionalcommits.org/en/v1.0.0/#examples).
-
-#### Fix
-
-This will increase the `z` in `Version x.y.z`.
-
-```text
-fix: fix typo in the sandwich-making instructions
-```
-
-#### Feature
-
-This will increase the `y` in `Version x.y.z` and reset `z` to 0.
-
-```text
-feat: add support for halloumi cheese
-```
-
-#### Breaking Change
-
-Either of these will increase the `x` in `Version x.y.z` and reset `y` and `z` to 0.
-
-```text
-fix: refine our definition of a sandwich
-
-BREAKING CHANGE: support for hot dogs has been removed as we no longer consider them sandwiches
-```
-
-```text
-fix!: remove support for hot dogs as we no longer consider them sandwiches
-```
-
-### Commitizen
-
-You can use the [commitizen CLI](https://github.com/commitizen/cz-cli) to make commits formatted in this way:
-
-```bash
-npm install -g commitizen@latest cz-conventional-changelog@latest
-```
-
-<<<<<<< HEAD
-We are moving away from using the `tx` cli, so the `.tx/config` file will eventually be deprecated.
--->
-=======
-Now you're ready to make commits using `git cz`.
->>>>>>> f1f0b258
+-->