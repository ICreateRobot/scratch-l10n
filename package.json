--- conflicted
+++ resolved
@@ -1,13 +1,7 @@
 {
-<<<<<<< HEAD
     "name": "@turbowarp/scratch-l10n",
     "version": "3.1000.0",
     "description": "Minified scratch-l10n for TurboWarp",
-=======
-    "name": "scratch-l10n",
-    "version": "3.16.0",
-    "description": "Localization for the Scratch 3.0 components",
->>>>>>> 0e13cb3e
     "main": "./dist/l10n.js",
     "browser": "./src/index.js",
     "bin": {
